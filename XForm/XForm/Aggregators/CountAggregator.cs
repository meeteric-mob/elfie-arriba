--- conflicted
+++ resolved
@@ -1,13 +1,6 @@
 ﻿// Copyright (c) Microsoft. All rights reserved.
 // Licensed under the MIT license. See LICENSE file in the project root for full license information.
 
-<<<<<<< HEAD
-using System;
-using System.Collections.Generic;
-
-using XForm.Columns;
-=======
->>>>>>> e57ed847
 using XForm.Data;
 
 namespace XForm.Aggregators
@@ -30,15 +23,7 @@
         
         public CountAggregator()
         {
-<<<<<<< HEAD
-            if (source == null) throw new ArgumentNullException("source");
-
-            _source = source;
-            _count = -1;
-            _countColumn = new SingleValueColumn[] { new SingleValueColumn(this, typeof(int)) };
-=======
             ColumnDetails = new ColumnDetails("Count", typeof(int));
->>>>>>> e57ed847
         }
 
         public ColumnDetails ColumnDetails { get; private set; }
