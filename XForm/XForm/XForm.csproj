﻿<?xml version="1.0" encoding="utf-8"?>
<Project ToolsVersion="15.0" xmlns="http://schemas.microsoft.com/developer/msbuild/2003">
  <Import Project="$(MSBuildExtensionsPath)\$(MSBuildToolsVersion)\Microsoft.Common.props" Condition="Exists('$(MSBuildExtensionsPath)\$(MSBuildToolsVersion)\Microsoft.Common.props')" />
  <PropertyGroup>
    <Configuration Condition=" '$(Configuration)' == '' ">Debug</Configuration>
    <Platform Condition=" '$(Platform)' == '' ">AnyCPU</Platform>
    <ProjectGuid>{29EEDFBF-D79C-4113-94F5-F3EBA9BA7C47}</ProjectGuid>
    <OutputType>Exe</OutputType>
    <RootNamespace>XForm</RootNamespace>
    <AssemblyName>XForm</AssemblyName>
    <TargetFrameworkVersion>v4.6.1</TargetFrameworkVersion>
    <FileAlignment>512</FileAlignment>
    <AutoGenerateBindingRedirects>true</AutoGenerateBindingRedirects>
  </PropertyGroup>
  <PropertyGroup Condition=" '$(Configuration)|$(Platform)' == 'Debug|AnyCPU' ">
    <PlatformTarget>AnyCPU</PlatformTarget>
    <DebugSymbols>true</DebugSymbols>
    <DebugType>full</DebugType>
    <Optimize>false</Optimize>
    <OutputPath>..\bin\Debug\</OutputPath>
    <DefineConstants>DEBUG;TRACE</DefineConstants>
    <ErrorReport>prompt</ErrorReport>
    <WarningLevel>4</WarningLevel>
    <Prefer32Bit>false</Prefer32Bit>
    <AllowUnsafeBlocks>true</AllowUnsafeBlocks>
  </PropertyGroup>
  <PropertyGroup Condition=" '$(Configuration)|$(Platform)' == 'Release|AnyCPU' ">
    <PlatformTarget>AnyCPU</PlatformTarget>
    <DebugType>pdbonly</DebugType>
    <Optimize>true</Optimize>
    <OutputPath>..\bin\Release\</OutputPath>
    <DefineConstants>TRACE</DefineConstants>
    <ErrorReport>prompt</ErrorReport>
    <WarningLevel>4</WarningLevel>
    <Prefer32Bit>false</Prefer32Bit>
    <AllowUnsafeBlocks>true</AllowUnsafeBlocks>
  </PropertyGroup>
  <PropertyGroup>
    <StartupObject>
    </StartupObject>
  </PropertyGroup>
  <PropertyGroup Condition="'$(Configuration)|$(Platform)' == 'Debug|x64'">
    <DebugSymbols>true</DebugSymbols>
    <OutputPath>..\bin\x64\Debug\</OutputPath>
    <DefineConstants>DEBUG;TRACE</DefineConstants>
    <DebugType>full</DebugType>
    <PlatformTarget>x64</PlatformTarget>
    <ErrorReport>prompt</ErrorReport>
    <CodeAnalysisRuleSet>MinimumRecommendedRules.ruleset</CodeAnalysisRuleSet>
    <AllowUnsafeBlocks>true</AllowUnsafeBlocks>
  </PropertyGroup>
  <PropertyGroup Condition="'$(Configuration)|$(Platform)' == 'Release|x64'">
    <OutputPath>..\bin\x64\Release\</OutputPath>
    <DefineConstants>TRACE</DefineConstants>
    <Optimize>true</Optimize>
    <DebugType>pdbonly</DebugType>
    <PlatformTarget>x64</PlatformTarget>
    <ErrorReport>prompt</ErrorReport>
    <CodeAnalysisRuleSet>MinimumRecommendedRules.ruleset</CodeAnalysisRuleSet>
    <AllowUnsafeBlocks>true</AllowUnsafeBlocks>
  </PropertyGroup>
  <PropertyGroup Condition="'$(Configuration)|$(Platform)' == 'Debug|x86'">
    <DebugSymbols>true</DebugSymbols>
    <OutputPath>bin\x86\Debug\</OutputPath>
    <DefineConstants>DEBUG;TRACE</DefineConstants>
    <DebugType>full</DebugType>
    <PlatformTarget>x86</PlatformTarget>
    <ErrorReport>prompt</ErrorReport>
    <CodeAnalysisRuleSet>MinimumRecommendedRules.ruleset</CodeAnalysisRuleSet>
    <AllowUnsafeBlocks>true</AllowUnsafeBlocks>
  </PropertyGroup>
  <PropertyGroup Condition="'$(Configuration)|$(Platform)' == 'Release|x86'">
    <OutputPath>bin\x86\Release\</OutputPath>
    <DefineConstants>TRACE</DefineConstants>
    <Optimize>true</Optimize>
    <DebugType>pdbonly</DebugType>
    <PlatformTarget>x86</PlatformTarget>
    <ErrorReport>prompt</ErrorReport>
    <CodeAnalysisRuleSet>MinimumRecommendedRules.ruleset</CodeAnalysisRuleSet>
    <AllowUnsafeBlocks>true</AllowUnsafeBlocks>
  </PropertyGroup>
  <ItemGroup>
    <Reference Include="System" />
    <Reference Include="System.Configuration" />
    <Reference Include="System.Core" />
    <Reference Include="System.Web" />
    <Reference Include="System.Xml.Linq" />
    <Reference Include="Microsoft.CSharp" />
    <Reference Include="System.Data" />
    <Reference Include="System.Net.Http" />
    <Reference Include="System.Xml" />
  </ItemGroup>
  <ItemGroup>
    <Compile Include="Aggregators\PercentageAggregator.cs" />
    <Compile Include="Aggregators\CountAggregator.cs" />
<<<<<<< HEAD
=======
    <Compile Include="Aggregators\IAggregator.cs" />
    <Compile Include="Aggregators\SumAggregator.cs" />
    <Compile Include="IO\VariableIntegerReaderWriter.cs" />
    <Compile Include="Verbs\Count.cs" />
    <Compile Include="Columns\DeferredArrayColumn.cs" />
    <Compile Include="Core\DictionaryColumn.cs" />
    <Compile Include="Core\Factory.cs" />
    <Compile Include="Core\GroupByDictionary.cs" />
    <Compile Include="Core\ParallelRunner.cs" />
>>>>>>> e57ed847
    <Compile Include="Http\BackgroundWebServer.cs" />
    <Compile Include="Columns\ArrayColumn.cs" />
    <Compile Include="Columns\CastedColumn.cs" />
    <Compile Include="Columns\PagingColumn.cs" />
    <Compile Include="Columns\SeekedColumn.cs" />
    <Compile Include="Columns\SingleValueColumn.cs" />
    <Compile Include="Core\Cache.cs" />
    <Compile Include="Core\ChooseDictionary.cs" />
    <Compile Include="Core\HashCore.cs" />
    <Compile Include="Core\Dictionary5.cs" />
    <Compile Include="Core\Hashing.cs" />
    <Compile Include="Columns\RemappedColumn.cs" />
    <Compile Include="Functions\Date\DatePart.cs" />
    <Compile Include="Functions\String\BeforeFirst.cs" />
    <Compile Include="Http\IHttpRequest.cs" />
    <Compile Include="Http\IHttpResponse.cs" />
    <Compile Include="IO\ColumnCache.cs" />
    <Compile Include="IO\ConvertingReaderWriter.cs" />
    <Compile Include="IO\EnumReaderWriter.cs" />
    <Compile Include="IO\ItemVersions.cs" />
    <Compile Include="IO\StreamProvider\StreamProviderCache.cs" />
    <Compile Include="Types\Comparers\BoolComparer.cs" />
    <Compile Include="Types\Comparers\DateTimeComparer.cs" />
    <Compile Include="Types\Comparers\SetComparer.cs" />
    <Compile Include="Types\Comparers\String8Comparer.cs" />
    <Compile Include="Types\Comparers\TimeSpanComparer.cs" />
    <Compile Include="Types\IValueCopier.cs" />
    <Compile Include="Types\PrimitiveConverters.cs" />
    <Compile Include="Types\TimeSpanTypeProvider.cs" />
    <Compile Include="Verbs\Cast.cs" />
    <Compile Include="Verbs\Choose.cs" />
    <Compile Include="Verbs\GroupBy.cs" />
    <Compile Include="Verbs\Rename.cs" />
    <Compile Include="Verbs\Set.cs" />
    <Compile Include="Verbs\Read.cs" />
    <Compile Include="Context\IWorkflowRunner.cs" />
    <Compile Include="Core\Allocator.cs" />
    <Compile Include="Data\ArraySelector.cs" />
    <Compile Include="Data\ColumnDetails.cs" />
    <Compile Include="Data\XArray.cs" />
    <Compile Include="Data\XTableWrapper.cs" />
    <Compile Include="Data\IXTable.cs" />
    <Compile Include="Core\BitVector.cs" />
    <Compile Include="Data\SinglePageEnumerator.cs" />
    <Compile Include="Extensions\XTableExtensions.cs" />
    <Compile Include="Extensions\IComparableExtensions.cs" />
    <Compile Include="Core\InterfaceLoader.cs" />
    <Compile Include="Functions\AsOfDate.cs" />
    <Compile Include="Functions\Cast.cs" />
    <Compile Include="Functions\Date\DateAdd.cs" />
    <Compile Include="Columns\RenamedColumn.cs" />
    <Compile Include="Columns\ConstantColumn.cs" />
    <Compile Include="Data\IXColumn.cs" />
    <Compile Include="Functions\IFunctionBuilder.cs" />
    <Compile Include="Functions\SimpleTransformFunction.cs" />
    <Compile Include="Functions\String\Trim.cs" />
    <Compile Include="Functions\String\ToUpper.cs" />
    <Compile Include="HttpService.cs" />
    <Compile Include="InteractiveRunner.cs" />
    <Compile Include="IO\ConcatenatingReader.cs" />
    <Compile Include="IO\DirectoryIO.cs" />
    <Compile Include="IO\StreamProvider\DeflateStreamProvider.cs" />
    <Compile Include="IO\StreamProvider\IStreamProvider.cs" />
    <Compile Include="IO\StreamProvider\LocalFileStreamProvider.cs" />
    <Compile Include="IO\Logger.cs" />
    <Compile Include="IO\TableMetadata.cs" />
    <Compile Include="Extensions\StreamProviderExtensions.cs" />
    <Compile Include="IO\StreamProvider\MultipleSourceStreamProvider.cs" />
    <Compile Include="Core\NativeAccelerator.cs" />
    <Compile Include="PerformanceComparisons.cs" />
    <Compile Include="Query\Expression\NotExpression.cs" />
    <Compile Include="Query\Expression\IExpression.cs" />
    <Compile Include="Query\Expression\AndExpression.cs" />
    <Compile Include="Query\Expression\OrExpression.cs" />
    <Compile Include="Query\Expression\TermExpression.cs" />
    <Compile Include="Query\IVerbBuilder.cs" />
    <Compile Include="Query\IUsage.cs" />
    <Compile Include="Query\Operator.cs" />
    <Compile Include="Extensions\XColumnExtensions.cs" />
    <Compile Include="Extensions\StringExtensions.cs" />
    <Compile Include="Program.cs" />
    <Compile Include="Properties\AssemblyInfo.cs" />
    <Compile Include="Data\ArrayTable.cs" />
    <Compile Include="IO\BinaryTableReader.cs" />
    <Compile Include="Query\UsageException.cs" />
    <Compile Include="Query\XqlParser.cs" />
    <Compile Include="Verbs\Remove.cs" />
    <Compile Include="Verbs\Select.cs" />
    <Compile Include="Query\XqlScanner.cs" />
    <Compile Include="Query\QuerySuggester.cs" />
    <Compile Include="Core\Benchmarker.cs" />
    <Compile Include="Types\Comparers\ComparableComparer.cs" />
    <Compile Include="Types\Comparers\DoubleComparer.cs" />
    <Compile Include="Types\Comparers\FloatComparer.cs" />
    <Compile Include="Types\Comparers\LongComparer.cs" />
    <Compile Include="Types\Comparers\ByteComparer.cs" />
    <Compile Include="Types\Comparers\IntComparer.cs" />
    <Compile Include="Types\Comparers\SbyteComparer.cs" />
    <Compile Include="Types\Comparers\ShortComparer.cs" />
    <Compile Include="Types\Comparers\UintComparer.cs" />
    <Compile Include="Types\Comparers\UlongComparer.cs" />
    <Compile Include="Types\Comparers\UshortComparer.cs" />
    <Compile Include="Types\IXArrayComparer.cs" />
    <Compile Include="IO\NullableReaderWriter.cs" />
    <Compile Include="Types\TypeConverterFactory.cs" />
    <Compile Include="Verbs\Join.cs" />
    <Compile Include="Verbs\Limit.cs" />
    <Compile Include="Data\RowRemapper.cs" />
    <Compile Include="IO\TabularFileReader.cs" />
    <Compile Include="Verbs\Schema.cs" />
    <Compile Include="Verbs\Where.cs" />
    <Compile Include="IO\BinaryTableWriter.cs" />
    <Compile Include="IO\TabularFileWriter.cs" />
    <Compile Include="Types\ByteProvider.cs" />
    <Compile Include="Types\DateTimeTypeProvider.cs" />
    <Compile Include="Types\ITypeProvider.cs" />
    <Compile Include="Types\PrimitiveTypeProvider.cs" />
    <Compile Include="Types\String8TypeProvider.cs" />
    <Compile Include="Types\TypeProviderFactory.cs" />
    <Compile Include="Context\XDatabaseContext.cs" />
    <Compile Include="WorkflowRunner.cs" />
  </ItemGroup>
  <ItemGroup>
    <None Include="App.config" />
  </ItemGroup>
  <ItemGroup>
    <ProjectReference Include="..\..\Elfie\Elfie\Elfie.csproj">
      <Project>{d45f339f-847a-4f3a-88a0-afb883e9920e}</Project>
      <Name>Elfie</Name>
    </ProjectReference>
  </ItemGroup>
  <ItemGroup />
  <Import Project="$(MSBuildToolsPath)\Microsoft.CSharp.targets" />
  <PropertyGroup>
    <PostBuildEvent>$(SolutionDir)\Deploy.WebSite.cmd $(TargetDir)</PostBuildEvent>
  </PropertyGroup>
</Project><|MERGE_RESOLUTION|>--- conflicted
+++ resolved
@@ -93,8 +93,6 @@
   <ItemGroup>
     <Compile Include="Aggregators\PercentageAggregator.cs" />
     <Compile Include="Aggregators\CountAggregator.cs" />
-<<<<<<< HEAD
-=======
     <Compile Include="Aggregators\IAggregator.cs" />
     <Compile Include="Aggregators\SumAggregator.cs" />
     <Compile Include="IO\VariableIntegerReaderWriter.cs" />
@@ -104,7 +102,6 @@
     <Compile Include="Core\Factory.cs" />
     <Compile Include="Core\GroupByDictionary.cs" />
     <Compile Include="Core\ParallelRunner.cs" />
->>>>>>> e57ed847
     <Compile Include="Http\BackgroundWebServer.cs" />
     <Compile Include="Columns\ArrayColumn.cs" />
     <Compile Include="Columns\CastedColumn.cs" />
