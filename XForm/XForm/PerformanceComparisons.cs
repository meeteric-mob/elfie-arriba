--- conflicted
+++ resolved
@@ -45,22 +45,11 @@
 
         public void Run()
         {
-<<<<<<< HEAD
-            //NativeAccelerator.Enable();
-
-            //WhereUShortUnderConstant();
-            //WhereUShortEqualsUshort();
-            //ByteEqualsConstant();
-            //DoubleWhere();
-
-            Join();
-=======
             WhereUShortUnderConstant();
             WhereUShortEqualsUshort();
             ByteEqualsConstant();
             DoubleWhere();
             //Join();
->>>>>>> ba8ff9e7
             //Dictionary();
             //TsvSplit();
         }
