--- conflicted
+++ resolved
@@ -8,15 +8,9 @@
 using XForm.Columns;
 using XForm.Data;
 using XForm.Extensions;
-<<<<<<< HEAD
-using XForm.Types;
-using XForm.Types.Comparers;
-using XForm.IO;
-=======
 using XForm.IO;
 using XForm.Types;
 using XForm.Types.Comparers;
->>>>>>> e57ed847
 
 namespace XForm.Query.Expression
 {
@@ -30,11 +24,7 @@
         private Func<XArray> _rightGetter;
         private ComparerExtensions.Comparer _comparer;
         private Action<BitVector> _evaluate;
-<<<<<<< HEAD
-        
-=======
 
->>>>>>> e57ed847
         public TermExpression(IXTable source, IXColumn left, CompareOperator op, IXColumn right)
         {
             _evaluate = EvaluateNormal;
