--- conflicted
+++ resolved
@@ -6,18 +6,15 @@
 using System.Diagnostics;
 using System.Text;
 
+using Arriba.Diagnostics;
 using Arriba.Extensions;
 using Arriba.Model;
 using Arriba.Model.Aggregations;
 using Arriba.Model.Query;
 using Arriba.Serialization;
 using Arriba.Structures;
-<<<<<<< HEAD
-using Arriba.Diagnostics;
-=======
 using Arriba.Model.Column;
 using System.Linq;
->>>>>>> 01aa14e3
 
 namespace Arriba.ConsoleTest
 {
@@ -25,17 +22,6 @@
     {
         private static void Main(string[] args)
         {
-<<<<<<< HEAD
-            ////SetCountPerformance();
-            ////FromAndPerformance();
-            //Table table = LoadTable("Sample");
-
-            ////AggregateDistinctTest(table);
-            ////DistinctTest(table, "Resolution", "Pri = 3");
-            //SearchTest(table, "Priority = 3", false, null);
-            //SearchTest(table, "editor Pri = 3", true, new string[] { "ID", "Title", "Resolution" });
-            ////QueryPerformanceTest(table, "Priority = 1 AND Platform");
-=======
             //SetCountPerformance();
             //FromAndPerformance();
             //Table table = LoadTable("Sample");
@@ -84,7 +70,6 @@
             timer.Stop();
 
             Console.WriteLine("Took {0} ms to insert {1} items into {2} partitions", timer.ElapsedMilliseconds, limit, numPartitions);
->>>>>>> 01aa14e3
         }
 
         private static void FromAndPerformance()
@@ -148,7 +133,7 @@
             Trace.Write(String.Format("Loading Table '{0}'...\r\n", tableName));
 
             Trace.Write(String.Format("\tDisk Size: {0}\r\n", BinarySerializable.Size(String.Format(@"Tables\{0}", tableName)).SizeString()));
-            Trace.Write(String.Format("\tMemory Use: {0}\r\n", Arriba.Diagnostics.Memory.MeasureObjectSize(() => { table.Load(tableName); return table; }).SizeString()));
+            Trace.Write(String.Format("\tMemory Use: {0}\r\n", Memory.MeasureObjectSize(() => { table.Load(tableName); return table; }).SizeString()));
 
 
             return table;
