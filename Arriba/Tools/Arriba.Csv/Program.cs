--- conflicted
+++ resolved
@@ -47,17 +47,13 @@
                 switch (mode)
                 {
                     case "build":
-<<<<<<< HEAD
                         Build(true, c.GetString("table"), c.GetString("csvPath"), c.GetInt("maximumCount", 100000), c.GetString("columns", null));
                         break;
                     case "decorate":
                         Build(false, c.GetString("table"), c.GetString("csvPath"), c.GetInt("maximumCount", 100000), c.GetString("columns", null));
-=======
-                        Build(false, c.GetString("table"), c.GetString("csvPath"), c.GetInt("maximumCount", 100000), c.GetString("columns", null));
                         break;
                     case "add":
                         Build(true, c.GetString("table"), c.GetString("csvPath"), c.GetInt("maximumCount", 100000), c.GetString("columns", null));
->>>>>>> e10c0f2f
                         break;
                     case "query":
                         Query(c.GetString("table"), c.GetString("select", ""), c.GetString("orderBy", ""), c.GetInt("count", QueryResultLimit));
@@ -74,11 +70,7 @@
             }
         }
 
-<<<<<<< HEAD
         private static void Build(bool build, string tableName, string csvFilePath, int maximumCount, string columns)
-=======
-        private static void Build(bool load, string tableName, string csvFilePath, int maximumCount, string columns)
->>>>>>> e10c0f2f
         {
             Stopwatch w = Stopwatch.StartNew();
             Console.WriteLine("Building Arriba table '{0}' from '{1}'...", tableName, csvFilePath);
@@ -87,7 +79,6 @@
             if (!String.IsNullOrEmpty(columns)) columnNames = SplitAndTrim(columns);
 
             Table table;
-<<<<<<< HEAD
             if (build)
             {
                 table = new Table(tableName, maximumCount);
@@ -102,17 +93,6 @@
             AddOrUpdateOptions options = new AddOrUpdateOptions();
             options.AddMissingColumns = true;
             options.AddMissingRows = build;
-=======
-            if (load)
-            {
-                table = new Table();
-                table.Load(tableName);
-            }
-            else
-            {
-                table = new Table(tableName, maximumCount);
-            }
->>>>>>> e10c0f2f
 
             using (CsvReader reader = new CsvReader(csvFilePath))
             {
@@ -122,18 +102,8 @@
                 {
                     DataBlock toInsert = block;
                     if (columnNames != null) toInsert = toInsert.StripToColumns(columnNames);
-<<<<<<< HEAD
 
                     table.AddOrUpdate(toInsert, options);
-=======
-
-                    if(load && rowsImported == 0)
-                    {
-                        table.AddColumnsFromBlock(toInsert);
-                    }
-
-                    table.AddOrUpdate(toInsert);
->>>>>>> e10c0f2f
 
                     rowsImported += toInsert.RowCount;
                     Console.Write(".");
